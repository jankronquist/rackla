defmodule Router do
  use Plug.Router
  use Plug.ErrorHandler
  import Rackla

  plug :match
  plug :dispatch

  get "/proxy" do
    conn.query_string
    |> request
    |> response
  end
<<<<<<< HEAD

  get "/concatenate-json" do
    url_1 = "http://ip.jsontest.com/"
    url_2 = "http://date.jsontest.com/"

    [url_1, url_2]
=======
  
  get "/proxy/gzip" do
    conn.query_string
    |> request
    |> response(compress: true)
  end

  get "/proxy/multi" do
    String.split(conn.query_string, "|")
    |> request
    |> response
  end

  get "/proxy/set-headers" do
    conn.query_string
    |> request
    |> response(headers: %{"Rackla" => "CrocodilePear"})
  end

  get "/proxy/concat-json" do
    conn.query_string
    |> request
    |> concatenate_json
    |> response
  end
  
  get "/proxy/invalid-transform" do
    invalid_transform = fn(response) ->
      Dict.get!(response, :nope)
    end
    
    conn.query_string
>>>>>>> 1e286b43
    |> request
    |> concatenate_json
    |> response
  end

<<<<<<< HEAD
  get "/proxy/header" do
    header = fn(response) ->
      Map.update!(response, :headers, fn(head) ->
        Map.put(head, "foo", "bar")
      end)
    end
=======
  get "/proxy/multi/concat-json" do
    String.split(conn.query_string, "|")
    |> request
    |> concatenate_json
    |> response
  end
>>>>>>> 1e286b43

    "http://ip.jsontest.com/"
    |> request
<<<<<<< HEAD
    |> transform(header)
    |> response(conn)
=======
    |> concatenate_json(body_only: true)
    |> response
>>>>>>> 1e286b43
  end

  get "/date" do
    datifyer = fn(response) ->
      Map.update!(response, :body, fn(body) ->
        body
        |> Poison.decode!
        |> Map.get("date")
      end)
    end

<<<<<<< HEAD
    "http://date.jsontest.com/"
    |> request
    |> transform(datifyer)
    |> response(conn)
  end

  get "/weather" do
    temperature_extractor = fn(item) ->
      Map.update!(item, :body, fn(body) ->
        response_body = Poison.decode!(body)
=======
    request(conn.query_string)
    |> transform(blanker)
    |> response
  end

  get "/proxy/transform/identity" do
    identity = fn(response) ->
      response
      |> Map.update!(:status, fn(x) -> x end)
      |> Map.update!(:headers, fn(x) -> x end)
      |> Map.update!(:body, fn(x) -> x end)
      |> Map.update!(:meta, fn(x) -> x end)
    end

    request(conn.query_string)
    |> transform(identity)
    |> response
  end
>>>>>>> 1e286b43

        Map.put(%{}, response_body["name"], response_body["main"]["temp"])
        |> Poison.encode!
      end)
    end

<<<<<<< HEAD
    conn.query_string
    |> String.split("|")
    |> Enum.map(&("http://api.openweathermap.org/data/2.5/weather?q=#{&1}"))
    |> request
    |> transform(temperature_extractor)
    |> concatenate_json(body_only: true)
    |> response(conn)
=======
    uris = String.split(conn.query_string, "|")
    funcs =
      ["object_or_array", "ip", "one", "time"]
      |> Enum.map(func_creator)

    request(uris)
    |> transform(funcs)
    |> response
>>>>>>> 1e286b43
  end

  get "/weather/postal_code" do
    postal_code_to_temperature = fn(item) ->
      Map.update!(item, :body, fn(body) ->

        %{"lat" => lat, "lng" => lng} =
          Poison.decode!(body)
          |> Map.get("results")
          |> Enum.at(0)

        response_body =
          "http://api.openweathermap.org/data/2.5/weather?lat=#{lat}&lon=#{lng}"
          |> request
          |> collect_response
          |> Enum.at(0)
          |> Map.get(:body)
          |> Poison.decode!

        Map.put(%{}, response_body["name"], response_body["main"]["temp"])
        |> Poison.encode!
      end)
    end

    conn.query_string
    |> String.split("|")
    |> Enum.map(&("http://yourmoneyisnowmymoney.com/api/zipcodes/?zipcode=#{&1}"))
    |> request
    |> transform(postal_code_to_temperature)
    |> concatenate_json(body_only: true)
    |> response
  end

  get "/astronomy" do
    require Logger

    dates = conn.query_string

    binary_to_img = fn(item) ->
      Map.update!(item, :body, fn(body) ->
        "<img src=\"data:image/jpeg;base64,#{Base.encode64(body)}\" height=\"150px\" width=\"150px\">"
      end)
    end

    chunk_status =
      conn
      |> send_chunked(200)
      |> chunk("<!doctype html><html lang=\"en\"><head></head><body>")

    conn =
      case chunk_status do
        {:ok, new_conn} ->
          new_conn

        {:error, reason} ->
          Logger.error("Unable to chunk response: #{reason}")
          conn
      end

    conn =
      dates
      |> String.split("|")
      |> Enum.map(&("https://api.data.gov/nasa/planetary/apod?concept_tags=True&api_key=DEMO_KEY&date=#{&1}"))
      |> request
      |> collect_response
      |> Enum.map(fn(response) -> response.body |> Poison.decode! |>  Map.get("url") end)
      |> request
      |> transform(binary_to_img)
<<<<<<< HEAD
      |> response(conn)

=======
      |> timer("Added transform function")
      |> response
      |> timer("Responded to query")
      
>>>>>>> 1e286b43
    case chunk(conn, "</body></html>") do
      {:ok, new_conn} -> new_conn

      {:error, reason} ->
        Logger.error("Unable to chunk response: #{reason}")
        conn
    end
  end

  match _ do
   send_resp(conn, 404, "end-point not found")
  end
end<|MERGE_RESOLUTION|>--- conflicted
+++ resolved
@@ -11,77 +11,28 @@
     |> request
     |> response
   end
-<<<<<<< HEAD
 
   get "/concatenate-json" do
     url_1 = "http://ip.jsontest.com/"
     url_2 = "http://date.jsontest.com/"
 
     [url_1, url_2]
-=======
-  
-  get "/proxy/gzip" do
-    conn.query_string
-    |> request
-    |> response(compress: true)
-  end
-
-  get "/proxy/multi" do
-    String.split(conn.query_string, "|")
-    |> request
-    |> response
-  end
-
-  get "/proxy/set-headers" do
-    conn.query_string
-    |> request
-    |> response(headers: %{"Rackla" => "CrocodilePear"})
-  end
-
-  get "/proxy/concat-json" do
-    conn.query_string
-    |> request
-    |> concatenate_json
-    |> response
-  end
-  
-  get "/proxy/invalid-transform" do
-    invalid_transform = fn(response) ->
-      Dict.get!(response, :nope)
-    end
-    
-    conn.query_string
->>>>>>> 1e286b43
     |> request
     |> concatenate_json
     |> response
   end
 
-<<<<<<< HEAD
   get "/proxy/header" do
     header = fn(response) ->
       Map.update!(response, :headers, fn(head) ->
         Map.put(head, "foo", "bar")
       end)
     end
-=======
-  get "/proxy/multi/concat-json" do
-    String.split(conn.query_string, "|")
-    |> request
-    |> concatenate_json
-    |> response
-  end
->>>>>>> 1e286b43
 
     "http://ip.jsontest.com/"
     |> request
-<<<<<<< HEAD
     |> transform(header)
-    |> response(conn)
-=======
-    |> concatenate_json(body_only: true)
     |> response
->>>>>>> 1e286b43
   end
 
   get "/date" do
@@ -93,61 +44,29 @@
       end)
     end
 
-<<<<<<< HEAD
     "http://date.jsontest.com/"
     |> request
     |> transform(datifyer)
-    |> response(conn)
+    |> response
   end
 
   get "/weather" do
     temperature_extractor = fn(item) ->
       Map.update!(item, :body, fn(body) ->
         response_body = Poison.decode!(body)
-=======
-    request(conn.query_string)
-    |> transform(blanker)
-    |> response
-  end
-
-  get "/proxy/transform/identity" do
-    identity = fn(response) ->
-      response
-      |> Map.update!(:status, fn(x) -> x end)
-      |> Map.update!(:headers, fn(x) -> x end)
-      |> Map.update!(:body, fn(x) -> x end)
-      |> Map.update!(:meta, fn(x) -> x end)
-    end
-
-    request(conn.query_string)
-    |> transform(identity)
-    |> response
-  end
->>>>>>> 1e286b43
 
         Map.put(%{}, response_body["name"], response_body["main"]["temp"])
         |> Poison.encode!
       end)
     end
 
-<<<<<<< HEAD
     conn.query_string
     |> String.split("|")
     |> Enum.map(&("http://api.openweathermap.org/data/2.5/weather?q=#{&1}"))
     |> request
     |> transform(temperature_extractor)
     |> concatenate_json(body_only: true)
-    |> response(conn)
-=======
-    uris = String.split(conn.query_string, "|")
-    funcs =
-      ["object_or_array", "ip", "one", "time"]
-      |> Enum.map(func_creator)
-
-    request(uris)
-    |> transform(funcs)
     |> response
->>>>>>> 1e286b43
   end
 
   get "/weather/postal_code" do
@@ -216,15 +135,8 @@
       |> Enum.map(fn(response) -> response.body |> Poison.decode! |>  Map.get("url") end)
       |> request
       |> transform(binary_to_img)
-<<<<<<< HEAD
-      |> response(conn)
+      |> response
 
-=======
-      |> timer("Added transform function")
-      |> response
-      |> timer("Responded to query")
-      
->>>>>>> 1e286b43
     case chunk(conn, "</body></html>") do
       {:ok, new_conn} -> new_conn
 
